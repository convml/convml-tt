[metadata]
name = convml-tt
author = Leif denby
author_email = l.c.denby@leeds.ac.uk
license = Apache
description = Neural Network based study of convective organisation
long_description = file: README.md
long_description_content_type = text/markdown

url = https://github.com/convml/convml_tt
classifiers =
    Development Status :: 5 - Production/Stable
    License :: OSI Approved :: Apache Software License
    Operating System :: OS Independent
    Intended Audience :: Science/Research
    Programming Language :: Python
    Programming Language :: Python :: 3
    Programming Language :: Python :: 3.8
    Programming Language :: Python :: 3.9
    Topic :: Scientific/Engineering

[options]
packages = find:
zip_safe = False  # https://mypy.readthedocs.io/en/latest/installed_packages.html
include_package_data = True
python_requires = >=3.7
install_requires =
    xarray
    netCDF4
<<<<<<< HEAD
    matplotlib != 3.8.0
=======
    matplotlib
>>>>>>> 60188fca
    pytorch-lightning >= 1.2.0,<2.0.0
    kornia >= 0.5.0
    scikit-learn
    seaborn
    parse
    jupyter
    scikit-image
    antialiased-cnns >= 0.3
    torchvision >= 0.4.0
    semver
    statsmodels
setup_requires =
    setuptools >= 40.4
    setuptools_scm


[options.extras_require]
pipeline =
  luigi

sattiles =
  %(pipeline)s
  cartopy
  satpy
  esmpy
  xesmf
  convml-data>=0.2.0

test =
  pytest
  nbval

dev =
  %(test)s
  pre-commit
  ipython


[tool:pytest]
python_files = test_*.py
testpaths = tests

[flake8]
ignore =
    # whitespace before ':' - doesn't work well with black
    E203
    # module level import not at top of file
    E402
    # line too long - let black worry about that
    E501
    # do not assign a lambda expression, use a def
    E731
    # line break before binary operator
    W503
    # function is too complex
    C901
exclude=
    .eggs
    doc
# allow for unused imports in __init__.py files
per-file-ignores = __init__.py:F401
extend-ignore = E203, E266, E501
# line length is intentionally set to 80 here because black uses Bugbear
# See https://github.com/psf/black/blob/master/docs/the_black_code_style.md#line-length for more details
max-line-length = 80
max-complexity = 18
select = B,C,E,F,W,T4,B9

[isort]
profile = black
skip_gitignore = true
force_to_top = true
default_section = THIRDPARTY
known_first_party = convml_tt

[aliases]
test = pytest

[pytest-watch]
nobeep = True

[pylint.TYPECHECK]
# List of members which are set dynamically and missed by Pylint inference
# system, and so shouldn't trigger E1101 when accessed.
generated-members=numpy.*, torch.*
good-names=i,j,df,n_*


[build-system]
requires = ["setuptools>=40.8.0", "wheel", "setuptools_scm[toml]>=6.0"]
build-backend = "setuptools.build_meta"

[tool.setuptools_scm]<|MERGE_RESOLUTION|>--- conflicted
+++ resolved
@@ -27,11 +27,7 @@
 install_requires =
     xarray
     netCDF4
-<<<<<<< HEAD
-    matplotlib != 3.8.0
-=======
     matplotlib
->>>>>>> 60188fca
     pytorch-lightning >= 1.2.0,<2.0.0
     kornia >= 0.5.0
     scikit-learn

--- conflicted
+++ resolved
@@ -49,12 +49,7 @@
     satpy
     esmpy
     xesmf
-<<<<<<< HEAD
-    satdata @ git+https://github.com/leifdenby/satdata@v0.1.3#egg=satdata
-    convml-data @ git+https://github.com/leifdenby/convml-data@v0.1.0#egg=convml-data
-=======
     convml-data>=0.2.0
->>>>>>> 7515707e
 
 pipeline =
     luigi

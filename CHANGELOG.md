--- conflicted
+++ resolved
@@ -8,12 +8,10 @@
 
 - Add rectpred sample plot function [\#30](https://github.com/convml/convml_tt/pull/30)
 
-<<<<<<< HEAD
 - Enable dendrogram plots for triplets [\#35](https://github.com/convml/convml_tt/pull/35)
-=======
+
 - Add interactive rect plot for visualising embedding distance to
   a selected part of the domain [\#34](https://github.com/convml/convml_tt/pull/34)
->>>>>>> 838604c0
 
 *changed default*
 

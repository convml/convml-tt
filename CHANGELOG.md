--- conflicted
+++ resolved
@@ -6,7 +6,6 @@
 
 *new features*
 
-<<<<<<< HEAD
 - Add more manifold transform options (LLE, LTSA, Hessian-LLE, MDS, TSNE)
   available in `interpretation.embedding_transforms` and add generic manifold
   plotting routine `interpretation.plots.manifold2d`. In addition, manifold
@@ -14,15 +13,6 @@
   tiles to determine which tiles to render
   [\#76](https://github.com/convml/convml_tt/pull/76)
 
-- Refactor `TripletDataset` and `SingleDataset` to support creation of meta
-  information from tile yaml-files as `pandas.DataFrame` (available as
-  `.df_tiles` on loaded dataset). This enables use of meta information for
-  example when plotting and adding meta information to produced embedding
-  `xr.DataArray`s
-  [\#74](https://github.com/convml/convml_tt/pull/74)
-
-=======
->>>>>>> 4b8fceac
 - All tile-datasets (`convml_tt.data.dataset.ImageTripletDataset`,
   `convml_tt.data.dataset.ImageSingleDataset` and
   `convml_tt.data.dataset.MovingWindowImageTilingDataset`) now internally use a

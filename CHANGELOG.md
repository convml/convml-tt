# Changelog

## [Unreleased](https://github.com/convml/convml_tt/tree/HEAD)

[Full Changelog](https://github.com/convml/convml_tt/compare/v0.9.0...HEAD)

*new features*

- Add writer for tensorboard projector visualizer to enable exploration of
  tiles in embedding space
  [\#43](https://github.com/convml/convml_tt/pull/43)

- support for z-order and zero-offset annotations in annotated scatterplot
  [\#44](https://github.com/convml/convml_tt/pull/44)

<<<<<<< HEAD
- add isomap to available transforms on rectangular domain
  [\#47](https://github.com/convml/convml_tt/pull/47)
=======
- add `data.dataset.MovingWindowImageTilingDataset` to produce image tile
  data from a sliding window across a larger image
  [\#45](https://github.com/convml/convml_tt/pull/45)

*breaking changes*

- `utils.make_sliding_tile_model_predictions` now takes in
  a `data.dataset.MovingWindowImageTilingDataset` rather than an image,
  and so a dataset must be created from an image first
  [\#45](https://github.com/convml/convml_tt/pull/45)
>>>>>>> 2937b8fa

*changed default*

- annotated scatterplot now sets equal x/y-axis
  [\#44](https://github.com/convml/convml_tt/pull/44)

*maintenance*

- fix for `pytorch-ligtning >= 1.5.0` and exclude `torchvision == 0.10.*`
  (can't load `.tgz` files)
  [\#48](https://github.com/convml/convml_tt/pull/48)

- Add link to Google Colab instructions
  [\#48](https://github.com/convml/convml_tt/pull/49)



## [v0.9.0](https://github.com/convml/convml_tt/tree/v0.9.0)

[Full Changelog](https://github.com/convml/convml_tt/compare/v0.8.0...v0.9.0)

*new features*

- Add before and after training logger for producing a dendrogram plot
  [\#40](https://github.com/convml/convml_tt/pull/40)

- Add "best triplet" option to tile sampling method for dendrogram plot
  which uses triplets for which anchor-neighbor are the closest
  [\#38](https://github.com/convml/convml_tt/pull/38)

- Add rectpred sample plot function [\#30](https://github.com/convml/convml_tt/pull/30)

- Enable dendrogram plots for triplets [\#35](https://github.com/convml/convml_tt/pull/35)

- Add interactive rect plot for visualising embedding distance to
  a selected part of the domain [\#34](https://github.com/convml/convml_tt/pull/34)

- Add one-cycle learning rate scheduler
  [\#32](https://github.com/convml/convml_tt/pull/32)

*changed default*

- Weight decay (L2-regularisation) is now enabled by default (set to
  `0.01`) and the learning-rate has been increased to `1.0e-2` to match
  the values used when training the fastai v1 based model. Note this
  learning-rate was optimised for for a batch-size of `50` using the
  `resnet18` architecture. For different batch-size, weight-decay or
  architecture a new learning may be needed (use the [pytorch lightning
  learning rate
  finder](https://pytorch-lightning.readthedocs.io/en/latest/advanced/lr_finder.html))
  [\#30](https://github.com/convml/convml_tt/pull/30)

*bugfixes*

- Fix for grid-overview plot always showing same set of tiles rather than tiles with indecies provided [\#36](https://github.com/convml/convml_tt/pull/36)

## [v0.8.0](https://github.com/convml/convml_tt/tree/v0.8.0)

[Full Changelog](https://github.com/convml/convml_tt/compare/v0.7.1...v0.8.0)

**Merged pull requests:**

- Add support for anti-aliased backbones [\#28](https://github.com/convml/convml_tt/pull/28) ([leifdenby](https://github.com/leifdenby))
- Rectpred refactor [\#27](https://github.com/convml/convml_tt/pull/27) ([leifdenby](https://github.com/leifdenby))
- Bugfix for load of fastai v1 trained model [\#26](https://github.com/convml/convml_tt/pull/26) ([leifdenby](https://github.com/leifdenby))

## [v0.7.1](https://github.com/convml/convml_tt/tree/v0.7.1)

Bugfixes and minor improvements

[Full Changelog](https://github.com/convml/convml_tt/compare/v0.7.0...v0.7.1)

**Merged pull requests:**

- Add black code-check to CI [\#25](https://github.com/convml/convml_tt/pull/25) ([leifdenby](https://github.com/leifdenby))
- CLI bugfixes [\#24](https://github.com/convml/convml_tt/pull/24) ([leifdenby](https://github.com/leifdenby))
- improvements to CLI [\#23](https://github.com/convml/convml_tt/pull/23) ([leifdenby](https://github.com/leifdenby))

## [v0.7.0](https://github.com/convml/convml_tt/tree/v0.7.0)

Model architecture and training rewritten to use [pytorch-lightning](https://pytorchlightning.ai/).

Specifically this includes:

- `pytorch.Dataset` (`convml_tt.data.TripletDataset`) for handling loading of individual triplet datasets (and one for single-tile datasets). This has the option to load all data into a single numpy memory-mapped array to reduce number of disc reads

- `pytorch_lightning.LightningDataModule` (`convml_tt.data.TripletDataModule`) for handling transform, batching and splitting data for train/test
  
  - includes transforms previously provided by fastai now using the
    [kornia](https://kornia.github.io/) library
  - correct normalisation when using pretrained network is used

- `pytorch_lightning.LightningModule` (`convml_tt.system.TripletTrainerModel`) which handles the training logic: building model, setting learning rate, batch size. This is now flexible in the number of embedding dimensions used

- Command-line interface for doing training (`convml_tt.trainer`)

- functionality for downloading and unpacking example datasets

- refactoring of utility functions and inference plots to ensure they work with
  the new architecture

- ARC3 HPC and JASMIN HPC systems submission scripts (SGE and SLURM) for running training on single GPU

[Full Changelog](https://github.com/convml/convml_tt/compare/v0.6.0...v0.7.0)

**Implemented enhancements:**

- Simplifying software dependencies [\#14](https://github.com/convml/convml_tt/issues/14)
- Fixes and notes for training on JASMIN [\#20](https://github.com/convml/convml_tt/pull/20) ([leifdenby](https://github.com/leifdenby))
- Switch from fastai to pytorch-lightning [\#17](https://github.com/convml/convml_tt/pull/17) ([leifdenby](https://github.com/leifdenby))

## [v0.6.0](https://github.com/convml/convml_tt/tree/v0.6.0) (2021-02-24)

Last version using fastai v1. Contains model as used in L Denby 2020.

[Full Changelog](https://github.com/convml/convml_tt/compare/v0.5.0...v0.6.0)

**Merged pull requests:**

- Setup CI for windows, macos and linux [\#18](https://github.com/convml/convml_tt/pull/18) ([leifdenby](https://github.com/leifdenby))
- Simplifying installation of convml\_tt [\#15](https://github.com/convml/convml_tt/pull/15) ([leifdenby](https://github.com/leifdenby))
- Tile generation and analysis pipeline [\#12](https://github.com/convml/convml_tt/pull/12) ([leifdenby](https://github.com/leifdenby))
- add test for creating embedding from tile list [\#11](https://github.com/convml/convml_tt/pull/11) ([leifdenby](https://github.com/leifdenby))<|MERGE_RESOLUTION|>--- conflicted
+++ resolved
@@ -13,10 +13,9 @@
 - support for z-order and zero-offset annotations in annotated scatterplot
   [\#44](https://github.com/convml/convml_tt/pull/44)
 
-<<<<<<< HEAD
 - add isomap to available transforms on rectangular domain
   [\#47](https://github.com/convml/convml_tt/pull/47)
-=======
+
 - add `data.dataset.MovingWindowImageTilingDataset` to produce image tile
   data from a sliding window across a larger image
   [\#45](https://github.com/convml/convml_tt/pull/45)
@@ -27,7 +26,6 @@
   a `data.dataset.MovingWindowImageTilingDataset` rather than an image,
   and so a dataset must be created from an image first
   [\#45](https://github.com/convml/convml_tt/pull/45)
->>>>>>> 2937b8fa
 
 *changed default*
 

--- conflicted
+++ resolved
@@ -6,17 +6,15 @@
 
 *new features*
 
-<<<<<<< HEAD
 - Add new isomap 2D embedding manifold plot which takes the best (nearest
   anchor-neighbor) triplets and plots these at a uniform sampling across an
   isomap 2D extracted embedding manifold
   [\#57](https://github.com/convml/convml_tt/pull/57)
-=======
+
 - annotated scatterplot now uses matplotlib's AnnotationBbox which means that
   annotated scatterplots can be rescaled (with say `ax.set_xlim`) with
   annotations staying in place and keep a fixed size
   [\#58](https://github.com/convml/convml_tt/pull/59)
->>>>>>> eaca28de
 
 *maintenance*
 

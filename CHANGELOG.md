--- conflicted
+++ resolved
@@ -6,14 +6,12 @@
 
 *new features*
 
-<<<<<<< HEAD
 - Annotated scatterplots now work for `data.dataset.MovingWindowImageTilingDataset`s
   [\#52](https://github.com/convml/convml_tt/pull/52)
-=======
+
 - `utils.get_embeddings` now uses GPU for producing the embeddings if one is
   available, drastically speeding up inference time.
   [\#53](https://github.com/convml/convml_tt/pull/53)
->>>>>>> a8cab5ff
 
 
 ## [v0.10.1](https://github.com/convml/convml_tt/tree/v0.10.1)

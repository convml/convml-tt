"""
Contains `Dataset` definition for loading sets of triplet files for training in
pytorch
"""
import enum
from pathlib import Path

import numpy as np
import parse
from PIL import Image
from torch.utils.data.dataset import Dataset
from torchvision import transforms as tv_transforms
<<<<<<< HEAD
from tqdm import tqdm

TILE_FILENAME_FORMAT = "{triplet_id:05d}_{tile_type}.png"
=======
from .common import TILE_IDENTIFIER_FORMAT
>>>>>>> fb9bcdbe


def get_load_transforms():
    return tv_transforms.Compose(
        [
            tv_transforms.ToTensor(),
            RemoveImageAlphaTransform(),
        ]
    )


class RemoveImageAlphaTransform:
    def __call__(self, x):
        return x[:3, :, :]


class TileType(enum.Enum):
    """Simple enum for mapping into triplet array"""

    ANCHOR = 0
    NEIGHBOR = 1
    DISTANT = 2


def _find_tile_files(data_dir, stage, ext="png"):
    # dictionary to hold lists with filepaths for each tile type
    file_paths = {tile_type: [] for tile_type in TileType}

    full_path = Path(data_dir) / stage
    for f_path in sorted(full_path.glob(f"*.{ext}"), key=lambda p: p.name):
        file_info = parse.parse(TILE_IDENTIFIER_FORMAT + f".{ext}", f_path.name)
        tile_name = file_info["tile_type"]
        try:
            tile_type = TileType[tile_name.upper()]
            file_paths[tile_type].append(f_path)
        except KeyError:
            pass
    return file_paths


class _ImageDatasetBase(Dataset):
    def __init__(self, data_dir, stage="train", transform=None):
        self.transform = transform
        self.num_items = -1
        self.data_dir = data_dir
        self.stage = stage

        # prepare the transforms that ensure we get from an image to a torch
        # tensor
        self._image_load_transforms = get_load_transforms()

    def _read_image(self, single_image_path):
        im_as_im = Image.open(single_image_path)
        return im_as_im

    def __len__(self):
        return self.num_items


class ImageTripletDataset(_ImageDatasetBase):
    """
    image-based dataset for training the triplet-trainer
    """

    TRIPLET_META_FILENAME_FORMAT = "{triplet_id:05d}_meta.yaml"

    def __init__(self, data_dir, stage="train", transform=None):
        super().__init__(data_dir=data_dir, stage=stage, transform=transform)

        self.file_paths = _find_tile_files(data_dir=data_dir, stage=stage)
        n_tiles = {name: len(files) for (name, files) in self.file_paths.items()}
        if not len(set(n_tiles.values())) == 1:
            raise Exception(
                f"A different number of tiles of each type were found ({n_tiles})"
            )
        self.num_items = list(n_tiles.values())[0]

        if set(n_tiles.values()) == {0}:
            raise FileNotFoundError(f"No {stage} data was found in `{data_dir}`")

    def make_singlet_dataset(self, tile_type):
        """Produce an ImageSingletDataset for a particular tile type"""
        return ImageSingletDataset(
            data_dir=self.data_dir,
            tile_type=tile_type,
            stage=self.stage,
            transform=self.transform,
        )

    def get_image(self, index, tile_type):
        image_file_path = self.file_paths[tile_type][index]
        return self._read_image(image_file_path)

    def _get_image_tensor(self, index, tile_type):
        return self._image_load_transforms(
            self.get_image(index=index, tile_type=tile_type)
        )

    def __getitem__(self, index):
        item_contents = [
            self._get_image_tensor(index=index, tile_type=tile_type)
            for tile_type in TileType
        ]
        if self.transform:
            item_contents = [self.transform(v) for v in item_contents]

        return item_contents


class MemoryMappedImageTripletDataset(ImageTripletDataset):
    """
    Uses a memory-mapped file to store image data as an intermediate numpy
    array, which should speed loading up as the images will only be loaded once
    from disc
    """

    def __init__(self, data_dir, *args, **kwargs):
        super().__init__(data_dir, *args, **kwargs)

        stage = kwargs["stage"]
        self.mm_filepath = Path(data_dir) / f"{stage}_cache.dat"
        self._preload_all_tile_image_data()

    def _preload_all_tile_image_data(self):
        # load the first image to get the shape
        img0 = self.get_image(index=0, tile_type=TileType.ANCHOR)
        img0_arr = np.array(img0)
        (nx, ny, _) = img0_arr.shape
        nc = 3
        n_samples = len(self)
        n_tiles_per_sample = len(TileType)

        mm_shape = (n_samples, n_tiles_per_sample, nx, ny, nc)
        mm_dtype = "float32"

        if not self.mm_filepath.exists():

            self._data = np.memmap(
                str(self.mm_filepath),
                dtype=mm_dtype,
                mode="w+",
                shape=mm_shape,
            )

            for i in tqdm(range(n_samples), desc="creating memory-mapped file"):
                for t_i, tile_type in enumerate(TileType):
                    img_data = self.get_image(index=i, tile_type=tile_type)
                    # make sure we strip of the alpha channel if it is there
                    self._data[i, t_i] = np.array(img_data)[:, :, :nc]

            # Flush memory changes to disk in order to read them back
            self._data.flush()
        else:
            self._data = np.array(
                np.memmap(
                    str(self.mm_filepath), dtype=mm_dtype, mode="r", shape=mm_shape
                )
            )

    def __getitem__(self, index):
        item_contents = [
            self._image_load_transforms(self._data[index, t_i, :, :, :])
            for t_i, tile_type in enumerate(TileType)
        ]
        if self.transform:
            item_contents = [self.transform(v) for v in item_contents]

        return item_contents


class ImageSingletDataset(_ImageDatasetBase):
    def __init__(
        self,
        data_dir,
        tile_type: TileType,
        stage="train",
        transform=None,
    ):
        super().__init__(data_dir=data_dir, stage=stage, transform=transform)

        if type(tile_type) == str:
            tile_type = TileType[tile_type]

        self.file_paths = _find_tile_files(data_dir=data_dir, stage=stage)[tile_type]
        self.num_items = len(self.file_paths)
        self.tile_type = tile_type

        if self.num_items == 0:
            raise Exception(f"No {stage} data was found")

    def get_image(self, index):
        image_file_path = self.file_paths[index]
        return self._read_image(image_file_path)

    def __getitem__(self, index):
        item = self._image_load_transforms(self.get_image(index=index))

        if self.transform:
            item = self.transform(item)
        return item


class MovingWindowImageTilingDataset(ImageSingletDataset):
    def __init__(
        self,
        img,
        transform=None,
        step=(50, 50),
        N_tile=(256, 256),
    ):
        """
        Produce moving-window iling dataset with with step-size defined by
        `step` and tile-size `N_tile`.
        """

        super(ImageSingletDataset).__init__()
        self.nx, self.ny = img.size
        self.nxt, self.nyt = N_tile
        self.x_step, self.y_step = step
        self.img = img

        # the starting image x-index for tile with tile x-index `i`
        self.img_idx_tile_i = np.arange(0, self.nx - self.nxt + 1, self.x_step)
        # the starting image y-index for tile with tile y-index `j`
        self.img_idx_tile_j = np.arange(0, self.ny - self.nyt + 1, self.y_step)

        # number of tiles in x- and y-direction
        self.nt_x = len(self.img_idx_tile_i)
        self.nt_y = len(self.img_idx_tile_j)

        self.num_items = self.nt_x * self.nt_y

        image_load_transforms = get_load_transforms()
        self.img_data_normed = image_load_transforms(self.img)
        self.transform = transform

    def index_to_img_ij(self, index):
        """
        Turn the tile_id (running from 0 to the number of tiles) into the
        (i,j)-index for the tile
        """
        # tile-index in (i,j) running for the number of tiles in each direction
        j = index // self.nt_x
        i = index - self.nt_x * j

        # indecies into tile shape
        i_img = self.img_idx_tile_i[i]
        j_img = self.img_idx_tile_j[j]
        return i_img, j_img

    def get_image(self, index):
        x_slice, y_slice = self._get_image_tiling_slices(index=index)
        # for a PIL image we need the unnormalized image data
        img_data = np.array(self.img)
        # PIL images have shape [height, width, #channels]
        img_data_tile = img_data[y_slice, x_slice, :]
        return Image.fromarray(img_data_tile)

    def _get_image_tiling_slices(self, index):
        i_img, j_img = self.index_to_img_ij(index=index)

        x_slice = slice(i_img, i_img + self.nxt)
        y_slice = slice(j_img, j_img + self.nyt)
        return (x_slice, y_slice)

    def __getitem__(self, index):
        x_slice, y_slice = self._get_image_tiling_slices(index=index)
        img_data_tile = self.img_data_normed[:, y_slice, x_slice]

        return self.transform(img_data_tile)<|MERGE_RESOLUTION|>--- conflicted
+++ resolved
@@ -10,13 +10,9 @@
 from PIL import Image
 from torch.utils.data.dataset import Dataset
 from torchvision import transforms as tv_transforms
-<<<<<<< HEAD
 from tqdm import tqdm
 
-TILE_FILENAME_FORMAT = "{triplet_id:05d}_{tile_type}.png"
-=======
 from .common import TILE_IDENTIFIER_FORMAT
->>>>>>> fb9bcdbe
 
 
 def get_load_transforms():

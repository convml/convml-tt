--- conflicted
+++ resolved
@@ -132,16 +132,10 @@
         s = ",".join([f"{k}={v}" for (k, v) in kwargs])
         da_transformed.attrs["transform_extra_args"] = s
 
-<<<<<<< HEAD
-    # explicitly copy over coords that we want to retain
-    for c in ["image_path", "src_data_path"]:
-        da_transformed[c] = da[c]
-=======
     # explicitly copy over coords and attrs that we want to retain
     for c in ["image_path", "src_data_path", "tile_id"]:
         if c in da.coords or c in da.attrs:
             da_transformed[c] = da[c]
->>>>>>> 25a89b19
 
     if return_model:
         return da_transformed, model

--- conflicted
+++ resolved
@@ -108,21 +108,7 @@
     return tile_ids_new
 
 
-<<<<<<< HEAD
 def _get_an_dist(da_embs):
-=======
-def make_manifold_reference_plot(
-    da_embs,
-    tile_size=0.02,
-    dl=0.1,
-    ax=None,
-    data_dir="from_embeddings",
-    an_dist_ecdf_threshold=0.3,
-    method="isomap",
-    inset_triplet_distance_distributions=True,
-    da_embs_manifold=None,
-):
->>>>>>> d32e02f2
     if "triplet_part" in da_embs.dims:
         da_embs = da_embs.rename(triplet_part="tile_type")
 
@@ -183,27 +169,9 @@
         )
     )
 
-<<<<<<< HEAD
     if da_embs_manifold is None:
         da_embs_manifold, embedding_transform_model = _get_anchor_embs_on_manifold(
             da_embs=da_embs, method=method
-=======
-    manifold_dim = f"{method}_dim"
-    emb_manifold_var = "emb_anchor_manifold"
-
-    if da_embs_manifold is None:
-        da_embs_anchor = da_embs.sel(tile_type="anchor")
-
-        (
-            da_embs_manifold,
-            embedding_transform_model,
-        ) = embedding_transforms.apply_transform(
-            da=da_embs_anchor,
-            transform_type=method,
-            n_components=2,
-            return_model=True,
->>>>>>> d32e02f2
-        )
     else:
         method_precomputed = da_embs_manifold.transform_type
         if method_precomputed != method:
@@ -214,10 +182,7 @@
             )
         embedding_transform_model = None
 
-<<<<<<< HEAD
     emb_manifold_var = "emb_anchor_manifold"
-=======
->>>>>>> d32e02f2
     ds[emb_manifold_var] = da_embs_manifold
 
     tile_ids_sampled = sample_best_triplets(
